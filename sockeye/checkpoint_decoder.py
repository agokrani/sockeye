--- conflicted
+++ resolved
@@ -119,25 +119,6 @@
         :param output_name: Filename to write translations to. Defaults to /dev/null.
         :return: Mapping of metric names to scores.
         """
-<<<<<<< HEAD
-        models, vocab_source, vocab_target = inference.load_models(self.context,
-                                                                   self.max_input_len,
-                                                                   self.beam_size,
-                                                                   self.batch_size,
-                                                                   [self.model],
-                                                                   [checkpoint],
-                                                                   softmax_temperature=self.softmax_temperature,
-                                                                   max_output_length_num_stds=self.max_output_length_num_stds)
-        translator = inference.Translator(context=self.context,
-                                          ensemble_mode=self.ensemble_mode,
-                                          bucket_source_width=self.bucket_width_source,
-                                          bucket_target_width=self.bucket_width_target,
-                                          length_penalty=inference.LengthPenalty(self.length_penalty_alpha, self.length_penalty_beta),
-                                          beam_prune=0.0,
-                                          models=models,
-                                          vocab_source=vocab_source,
-                                          vocab_target=vocab_target)
-=======
         models, source_vocabs, target_vocab = inference.load_models(
             self.context,
             self.max_input_len,
@@ -147,14 +128,14 @@
             [checkpoint],
             softmax_temperature=self.softmax_temperature,
             max_output_length_num_stds=self.max_output_length_num_stds)
-        translator = inference.Translator(self.context,
-                                          self.ensemble_mode,
-                                          self.bucket_width_source,
-                                          inference.LengthPenalty(self.length_penalty_alpha, self.length_penalty_beta),
-                                          models,
-                                          source_vocabs,
-                                          target_vocab)
->>>>>>> 94f8d366
+        translator = inference.Translator(context=self.context,
+                                          ensemble_mode=self.ensemble_mode,
+                                          bucket_source_width=self.bucket_width_source,
+                                          length_penalty=inference.LengthPenalty(self.length_penalty_alpha, self.length_penalty_beta),
+                                          beam_prune=0.0,
+                                          models=models,
+                                          source_vocabs=source_vocabs,
+                                          target_vocab=target_vocab)
         trans_wall_time = 0.0
         translations = []
         with data_io.smart_open(output_name, 'w') as output:
