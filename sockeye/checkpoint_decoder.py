# Copyright 2017 Amazon.com, Inc. or its affiliates. All Rights Reserved.
#
# Licensed under the Apache License, Version 2.0 (the "License"). You may not
# use this file except in compliance with the License. A copy of the License
# is located at
#
#     http://aws.amazon.com/apache2.0/
#
# or in the "license" file accompanying this file. This file is distributed on
# an "AS IS" BASIS, WITHOUT WARRANTIES OR CONDITIONS OF ANY KIND, either
# express or implied. See the License for the specific language governing
# permissions and limitations under the License.

"""
Implements a thin wrapper around Translator to compute BLEU scores on (a sample of) validation data during training.
"""
import logging
import os
import random
import time
from typing import Dict, Optional

import mxnet as mx

import sockeye.output_handler
from . import evaluate
from . import chrf
from . import constants as C
from . import data_io
from . import inference
from . import utils

logger = logging.getLogger(__name__)


class CheckpointDecoder:
    """
    Decodes a (random sample of a) dataset using parameters at given checkpoint and computes BLEU against references.

    :param context: MXNet context to bind the model to.
    :param inputs: Path to file containing input sentences.
    :param references: Path to file containing references.
    :param model: Model to load.
    :param max_input_len: Maximum input length.
    :param beam_size: Size of the beam.
    :param bucket_width_source: Source bucket width.
    :param bucket_width_target: Target bucket width.
    :param length_penalty_alpha: Alpha factor for the length penalty
    :param length_penalty_beta: Beta factor for the length penalty
    :param softmax_temperature: Optional parameter to control steepness of softmax distribution.
    :param max_output_length_num_stds: Number of standard deviations as safety margin for maximum output length.
    :param ensemble_mode: Ensemble mode: linear or log_linear combination.
    :param sample_size: Maximum number of sentences to sample and decode. If <=0, all sentences are used.
    :param random_seed: Random seed for sampling. Default: 42.
    """

    def __init__(self,
                 context: mx.context.Context,
                 inputs: str,
                 references: str,
                 model: str,
                 max_input_len: Optional[int] = None,
                 beam_size: int = C.DEFAULT_BEAM_SIZE,
                 bucket_width_source: int = 10,
                 length_penalty_alpha: float = 1.0,
                 length_penalty_beta: float = 0.0,
                 softmax_temperature: Optional[float] = None,
                 max_output_length_num_stds: int = C.DEFAULT_NUM_STD_MAX_OUTPUT_LENGTH,
                 ensemble_mode: str = 'linear',
                 sample_size: int = -1,
                 random_seed: int = 42) -> None:
        self.context = context
        self.max_input_len = max_input_len
        self.max_output_length_num_stds = max_output_length_num_stds
        self.ensemble_mode = ensemble_mode
        self.beam_size = beam_size
        self.batch_size = 16
        self.bucket_width_source = bucket_width_source
        self.length_penalty_alpha = length_penalty_alpha
        self.length_penalty_beta = length_penalty_beta
        self.softmax_temperature = softmax_temperature
        self.model = model
        with data_io.smart_open(inputs) as inputs_fin, data_io.smart_open(references) as references_fin:
            input_sentences = inputs_fin.readlines()
            target_sentences = references_fin.readlines()
            utils.check_condition(len(input_sentences) == len(target_sentences), "Number of sentence pairs do not match")
            if sample_size <= 0:
                sample_size = len(input_sentences)
            if sample_size < len(input_sentences):
                # custom random number generator to guarantee the same samples across runs in order to be able to
                # compare metrics across independent runs
                random_gen = random.Random(random_seed)
                self.input_sentences, self.target_sentences = zip(
                    *random_gen.sample(list(zip(input_sentences, target_sentences)),
                                       sample_size))
            else:
                self.input_sentences, self.target_sentences = input_sentences, target_sentences

        logger.info("Created CheckpointDecoder(max_input_len=%d, beam_size=%d, model=%s, num_sentences=%d)",
                    max_input_len if max_input_len is not None else -1,
                    beam_size, model, len(self.input_sentences))

        with data_io.smart_open(os.path.join(self.model, C.DECODE_REF_NAME), 'w') as trg_out, \
                data_io.smart_open(os.path.join(self.model, C.DECODE_IN_NAME), 'w') as src_out:
            [trg_out.write(s) for s in self.target_sentences]
            [src_out.write(s) for s in self.input_sentences]

    def decode_and_evaluate(self,
                            checkpoint: Optional[int] = None,
                            output_name: str = os.devnull) -> Dict[str, float]:
        """
        Decodes data set and evaluates given a checkpoint.

        :param checkpoint: Checkpoint to load parameters from.
        :param output_name: Filename to write translations to. Defaults to /dev/null.
        :return: Mapping of metric names to scores.
        """
        models, vocab_source, vocab_target = inference.load_models(self.context,
                                                                   self.max_input_len,
                                                                   self.beam_size,
                                                                   self.batch_size,
                                                                   [self.model],
                                                                   [checkpoint],
                                                                   softmax_temperature=self.softmax_temperature,
                                                                   max_output_length_num_stds=self.max_output_length_num_stds)
<<<<<<< HEAD
        translator = inference.Translator(context=self.context,
                                          ensemble_mode=self.ensemble_mode,
                                          bucket_source_width=self.bucket_width_source,
                                          bucket_target_width=self.bucket_width_target,
                                          length_penalty=inference.LengthPenalty(self.length_penalty_alpha, self.length_penalty_beta),
                                          beam_prune=0.0,
                                          models=models,
                                          vocab_source=vocab_source,
                                          vocab_target=vocab_target)
=======
        translator = inference.Translator(self.context,
                                          self.ensemble_mode,
                                          self.bucket_width_source,
                                          inference.LengthPenalty(self.length_penalty_alpha, self.length_penalty_beta),
                                          models,
                                          vocab_source,
                                          vocab_target)
>>>>>>> 078070ae
        trans_wall_time = 0.0
        translations = []
        with data_io.smart_open(output_name, 'w') as output:
            handler = sockeye.output_handler.StringOutputHandler(output)
            tic = time.time()
            trans_inputs = [translator.make_input(i, line) for i, line in enumerate(self.input_sentences)]
            trans_outputs = translator.translate(trans_inputs)
            trans_wall_time = time.time() - tic
            for trans_input, trans_output in zip(trans_inputs, trans_outputs):
                handler.handle(trans_input, trans_output)
                translations.append(trans_output.translation)
        avg_time = trans_wall_time / len(self.input_sentences)

        # TODO(fhieber): eventually add more metrics (METEOR etc.)
        return {C.BLEU_VAL: evaluate.raw_corpus_bleu(hypotheses=translations,
                                                     references=self.target_sentences,
                                                     offset=0.01),
                C.CHRF_VAL: chrf.corpus_chrf(hypotheses=translations,
                                             references=self.target_sentences,
                                             trim_whitespaces=True),
                C.AVG_TIME: avg_time}<|MERGE_RESOLUTION|>--- conflicted
+++ resolved
@@ -123,7 +123,6 @@
                                                                    [checkpoint],
                                                                    softmax_temperature=self.softmax_temperature,
                                                                    max_output_length_num_stds=self.max_output_length_num_stds)
-<<<<<<< HEAD
         translator = inference.Translator(context=self.context,
                                           ensemble_mode=self.ensemble_mode,
                                           bucket_source_width=self.bucket_width_source,
@@ -133,15 +132,6 @@
                                           models=models,
                                           vocab_source=vocab_source,
                                           vocab_target=vocab_target)
-=======
-        translator = inference.Translator(self.context,
-                                          self.ensemble_mode,
-                                          self.bucket_width_source,
-                                          inference.LengthPenalty(self.length_penalty_alpha, self.length_penalty_beta),
-                                          models,
-                                          vocab_source,
-                                          vocab_target)
->>>>>>> 078070ae
         trans_wall_time = 0.0
         translations = []
         with data_io.smart_open(output_name, 'w') as output:
